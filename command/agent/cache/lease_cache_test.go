package cache

import (
	"context"
	"fmt"
	"net/http"
	"net/http/httptest"
	"net/url"
	"reflect"
	"strings"
	"sync"
	"testing"
<<<<<<< HEAD

	"github.com/hashicorp/vault/command/agent/cache/cachememdb"
	"github.com/hashicorp/vault/command/agent/cache/persistcache"
	"github.com/stretchr/testify/assert"
	"github.com/stretchr/testify/require"
=======
	"time"
>>>>>>> cf85a862

	"github.com/go-test/deep"
	hclog "github.com/hashicorp/go-hclog"
	"github.com/hashicorp/vault/api"
	"github.com/hashicorp/vault/command/agent/cache/cachememdb"
	"github.com/hashicorp/vault/sdk/helper/consts"
	"github.com/hashicorp/vault/sdk/helper/logging"
	"go.uber.org/atomic"
)

func testNewLeaseCache(t *testing.T, responses []*SendResponse, storage persistcache.Storage) *LeaseCache {
	t.Helper()

	client, err := api.NewClient(api.DefaultConfig())
	if err != nil {
		t.Fatal(err)
	}

	lc, err := NewLeaseCache(&LeaseCacheConfig{
		Client:      client,
		BaseContext: context.Background(),
		Proxier:     newMockProxier(responses),
		Logger:      logging.NewVaultLogger(hclog.Trace).Named("cache.leasecache"),
		Storage:     storage,
	})
	if err != nil {
		t.Fatal(err)
	}

	return lc
}

func testNewLeaseCacheWithDelay(t *testing.T, cacheable bool, delay int) *LeaseCache {
	t.Helper()

	client, err := api.NewClient(api.DefaultConfig())
	if err != nil {
		t.Fatal(err)
	}

	lc, err := NewLeaseCache(&LeaseCacheConfig{
		Client:      client,
		BaseContext: context.Background(),
		Proxier:     &mockDelayProxier{cacheable, delay},
		Logger:      logging.NewVaultLogger(hclog.Trace).Named("cache.leasecache"),
	})
	if err != nil {
		t.Fatal(err)
	}

	return lc
}

func TestCache_ComputeIndexID(t *testing.T) {
	type args struct {
		req *http.Request
	}
	tests := []struct {
		name    string
		req     *SendRequest
		want    string
		wantErr bool
	}{
		{
			"basic",
			&SendRequest{
				Request: &http.Request{
					URL: &url.URL{
						Path: "test",
					},
				},
			},
			"7b5db388f211fd9edca8c6c254831fb01ad4e6fe624dbb62711f256b5e803717",
			false,
		},
	}
	for _, tt := range tests {
		t.Run(tt.name, func(t *testing.T) {
			got, err := computeIndexID(tt.req)
			if (err != nil) != tt.wantErr {
				t.Errorf("actual_error: %v, expected_error: %v", err, tt.wantErr)
				return
			}
			if !reflect.DeepEqual(got, string(tt.want)) {
				t.Errorf("bad: index id; actual: %q, expected: %q", got, string(tt.want))
			}
		})
	}
}

func TestLeaseCache_EmptyToken(t *testing.T) {
	responses := []*SendResponse{
		newTestSendResponse(http.StatusCreated, `{"value": "invalid", "auth": {"client_token": "testtoken"}}`),
	}
	lc := testNewLeaseCache(t, responses, nil)

	// Even if the send request doesn't have a token on it, a successful
	// cacheable response should result in the index properly getting populated
	// with a token and memdb shouldn't complain while inserting the index.
	urlPath := "http://example.com/v1/sample/api"
	sendReq := &SendRequest{
		Request: httptest.NewRequest("GET", urlPath, strings.NewReader(`{"value": "input"}`)),
	}
	resp, err := lc.Send(context.Background(), sendReq)
	if err != nil {
		t.Fatal(err)
	}
	if resp == nil {
		t.Fatalf("expected a non empty response")
	}
}

func TestLeaseCache_SendCacheable(t *testing.T) {
	// Emulate 2 responses from the api proxy. One returns a new token and the
	// other returns a lease.
	responses := []*SendResponse{
		newTestSendResponse(http.StatusCreated, `{"auth": {"client_token": "testtoken", "renewable": true}}`),
		newTestSendResponse(http.StatusOK, `{"lease_id": "foo", "renewable": true, "data": {"value": "foo"}}`),
	}

	lc := testNewLeaseCache(t, responses, nil)
	// Register an token so that the token and lease requests are cached
	lc.RegisterAutoAuthToken("autoauthtoken")

	// Make a request. A response with a new token is returned to the lease
	// cache and that will be cached.
	urlPath := "http://example.com/v1/sample/api"
	sendReq := &SendRequest{
		Token:   "autoauthtoken",
		Request: httptest.NewRequest("GET", urlPath, strings.NewReader(`{"value": "input"}`)),
	}
	resp, err := lc.Send(context.Background(), sendReq)
	if err != nil {
		t.Fatal(err)
	}
	if diff := deep.Equal(resp.Response.StatusCode, responses[0].Response.StatusCode); diff != nil {
		t.Fatalf("expected getting proxied response: got %v", diff)
	}

	// Send the same request again to get the cached response
	sendReq = &SendRequest{
		Token:   "autoauthtoken",
		Request: httptest.NewRequest("GET", urlPath, strings.NewReader(`{"value": "input"}`)),
	}
	resp, err = lc.Send(context.Background(), sendReq)
	if err != nil {
		t.Fatal(err)
	}
	if diff := deep.Equal(resp.Response.StatusCode, responses[0].Response.StatusCode); diff != nil {
		t.Fatalf("expected getting proxied response: got %v", diff)
	}

	// Check TokenParent
	cachedItem, err := lc.db.Get(cachememdb.IndexNameToken, "testtoken")
	if err != nil {
		t.Fatal(err)
	}
	if cachedItem == nil {
		t.Fatalf("expected token entry from cache")
	}
	if cachedItem.TokenParent != "autoauthtoken" {
		t.Fatalf("unexpected value for tokenparent: %s", cachedItem.TokenParent)
	}

	// Modify the request a little bit to ensure the second response is
	// returned to the lease cache.
	sendReq = &SendRequest{
		Token:   "autoauthtoken",
		Request: httptest.NewRequest("GET", urlPath, strings.NewReader(`{"value": "input_changed"}`)),
	}
	resp, err = lc.Send(context.Background(), sendReq)
	if err != nil {
		t.Fatal(err)
	}
	if diff := deep.Equal(resp.Response.StatusCode, responses[1].Response.StatusCode); diff != nil {
		t.Fatalf("expected getting proxied response: got %v", diff)
	}

	// Make the same request again and ensure that the same response is returned
	// again.
	sendReq = &SendRequest{
		Token:   "autoauthtoken",
		Request: httptest.NewRequest("GET", urlPath, strings.NewReader(`{"value": "input_changed"}`)),
	}
	resp, err = lc.Send(context.Background(), sendReq)
	if err != nil {
		t.Fatal(err)
	}
	if diff := deep.Equal(resp.Response.StatusCode, responses[1].Response.StatusCode); diff != nil {
		t.Fatalf("expected getting proxied response: got %v", diff)
	}
}

func TestLeaseCache_SendNonCacheable(t *testing.T) {
	responses := []*SendResponse{
		newTestSendResponse(http.StatusOK, `{"value": "output"}`),
		newTestSendResponse(http.StatusNotFound, `{"value": "invalid"}`),
		newTestSendResponse(http.StatusOK, `<html>Hello</html>`),
		newTestSendResponse(http.StatusTemporaryRedirect, ""),
	}

	lc := testNewLeaseCache(t, responses, nil)

	// Send a request through the lease cache which is not cacheable (there is
	// no lease information or auth information in the response)
	sendReq := &SendRequest{
		Request: httptest.NewRequest("GET", "http://example.com", strings.NewReader(`{"value": "input"}`)),
	}
	resp, err := lc.Send(context.Background(), sendReq)
	if err != nil {
		t.Fatal(err)
	}
	if diff := deep.Equal(resp.Response, responses[0].Response); diff != nil {
		t.Fatalf("expected getting proxied response: got %v", diff)
	}

	// Since the response is non-cacheable, the second response will be
	// returned.
	sendReq = &SendRequest{
		Token:   "foo",
		Request: httptest.NewRequest("GET", "http://example.com", strings.NewReader(`{"value": "input"}`)),
	}
	resp, err = lc.Send(context.Background(), sendReq)
	if err != nil {
		t.Fatal(err)
	}
	if diff := deep.Equal(resp.Response, responses[1].Response); diff != nil {
		t.Fatalf("expected getting proxied response: got %v", diff)
	}

	// Since the response is non-cacheable, the third response will be
	// returned.
	sendReq = &SendRequest{
		Token:   "foo",
		Request: httptest.NewRequest("GET", "http://example.com", nil),
	}
	resp, err = lc.Send(context.Background(), sendReq)
	if err != nil {
		t.Fatal(err)
	}
	if diff := deep.Equal(resp.Response, responses[2].Response); diff != nil {
		t.Fatalf("expected getting proxied response: got %v", diff)
	}

	// Since the response is non-cacheable, the fourth response will be
	// returned.
	sendReq = &SendRequest{
		Token:   "foo",
		Request: httptest.NewRequest("GET", "http://example.com", nil),
	}
	resp, err = lc.Send(context.Background(), sendReq)
	if err != nil {
		t.Fatal(err)
	}
	if diff := deep.Equal(resp.Response, responses[3].Response); diff != nil {
		t.Fatalf("expected getting proxied response: got %v", diff)
	}
}

func TestLeaseCache_SendNonCacheableNonTokenLease(t *testing.T) {
	// Create the cache
	responses := []*SendResponse{
		newTestSendResponse(http.StatusOK, `{"value": "output", "lease_id": "foo"}`),
		newTestSendResponse(http.StatusCreated, `{"value": "invalid", "auth": {"client_token": "testtoken"}}`),
	}
	lc := testNewLeaseCache(t, responses, nil)

	// Send a request through lease cache which returns a response containing
	// lease_id. Response will not be cached because it doesn't belong to a
	// token that is managed by the lease cache.
	urlPath := "http://example.com/v1/sample/api"
	sendReq := &SendRequest{
		Token:   "foo",
		Request: httptest.NewRequest("GET", urlPath, strings.NewReader(`{"value": "input"}`)),
	}
	resp, err := lc.Send(context.Background(), sendReq)
	if err != nil {
		t.Fatal(err)
	}
	if diff := deep.Equal(resp.Response, responses[0].Response); diff != nil {
		t.Fatalf("expected getting proxied response: got %v", diff)
	}

	idx, err := lc.db.Get(cachememdb.IndexNameRequestPath, "root/", urlPath)
	if err != nil {
		t.Fatal(err)
	}
	if idx != nil {
		t.Fatalf("expected nil entry, got: %#v", idx)
	}

	// Verify that the response is not cached by sending the same request and
	// by expecting a different response.
	sendReq = &SendRequest{
		Token:   "foo",
		Request: httptest.NewRequest("GET", urlPath, strings.NewReader(`{"value": "input"}`)),
	}
	resp, err = lc.Send(context.Background(), sendReq)
	if err != nil {
		t.Fatal(err)
	}
	if diff := deep.Equal(resp.Response, responses[1].Response); diff != nil {
		t.Fatalf("expected getting proxied response: got %v", diff)
	}

	idx, err = lc.db.Get(cachememdb.IndexNameRequestPath, "root/", urlPath)
	if err != nil {
		t.Fatal(err)
	}
	if idx != nil {
		t.Fatalf("expected nil entry, got: %#v", idx)
	}
}

func TestLeaseCache_HandleCacheClear(t *testing.T) {
	lc := testNewLeaseCache(t, nil, nil)

	handler := lc.HandleCacheClear(context.Background())
	ts := httptest.NewServer(handler)
	defer ts.Close()

	// Test missing body, should return 400
	resp, err := http.Post(ts.URL, "application/json", nil)
	if err != nil {
		t.Fatal()
	}
	if resp.StatusCode != http.StatusBadRequest {
		t.Fatalf("status code mismatch: expected = %v, got = %v", http.StatusBadRequest, resp.StatusCode)
	}

	testCases := []struct {
		name               string
		reqType            string
		reqValue           string
		expectedStatusCode int
	}{
		{
			"invalid_type",
			"foo",
			"",
			http.StatusBadRequest,
		},
		{
			"invalid_value",
			"",
			"bar",
			http.StatusBadRequest,
		},
		{
			"all",
			"all",
			"",
			http.StatusOK,
		},
		{
			"by_request_path",
			"request_path",
			"foo",
			http.StatusOK,
		},
		{
			"by_token",
			"token",
			"foo",
			http.StatusOK,
		},
		{
			"by_lease",
			"lease",
			"foo",
			http.StatusOK,
		},
	}

	for _, tc := range testCases {
		t.Run(tc.name, func(t *testing.T) {
			reqBody := fmt.Sprintf("{\"type\": \"%s\", \"value\": \"%s\"}", tc.reqType, tc.reqValue)
			resp, err := http.Post(ts.URL, "application/json", strings.NewReader(reqBody))
			if err != nil {
				t.Fatal(err)
			}
			if tc.expectedStatusCode != resp.StatusCode {
				t.Fatalf("status code mismatch: expected = %v, got = %v", tc.expectedStatusCode, resp.StatusCode)
			}
		})
	}
}

func TestCache_DeriveNamespaceAndRevocationPath(t *testing.T) {
	tests := []struct {
		name             string
		req              *SendRequest
		wantNamespace    string
		wantRelativePath string
	}{
		{
			"non_revocation_full_path",
			&SendRequest{
				Request: &http.Request{
					URL: &url.URL{
						Path: "/v1/ns1/sys/mounts",
					},
				},
			},
			"root/",
			"/v1/ns1/sys/mounts",
		},
		{
			"non_revocation_relative_path",
			&SendRequest{
				Request: &http.Request{
					URL: &url.URL{
						Path: "/v1/sys/mounts",
					},
					Header: http.Header{
						consts.NamespaceHeaderName: []string{"ns1/"},
					},
				},
			},
			"ns1/",
			"/v1/sys/mounts",
		},
		{
			"non_revocation_relative_path",
			&SendRequest{
				Request: &http.Request{
					URL: &url.URL{
						Path: "/v1/ns2/sys/mounts",
					},
					Header: http.Header{
						consts.NamespaceHeaderName: []string{"ns1/"},
					},
				},
			},
			"ns1/",
			"/v1/ns2/sys/mounts",
		},
		{
			"revocation_full_path",
			&SendRequest{
				Request: &http.Request{
					URL: &url.URL{
						Path: "/v1/ns1/sys/leases/revoke",
					},
				},
			},
			"ns1/",
			"/v1/sys/leases/revoke",
		},
		{
			"revocation_relative_path",
			&SendRequest{
				Request: &http.Request{
					URL: &url.URL{
						Path: "/v1/sys/leases/revoke",
					},
					Header: http.Header{
						consts.NamespaceHeaderName: []string{"ns1/"},
					},
				},
			},
			"ns1/",
			"/v1/sys/leases/revoke",
		},
		{
			"revocation_relative_partial_ns",
			&SendRequest{
				Request: &http.Request{
					URL: &url.URL{
						Path: "/v1/ns2/sys/leases/revoke",
					},
					Header: http.Header{
						consts.NamespaceHeaderName: []string{"ns1/"},
					},
				},
			},
			"ns1/ns2/",
			"/v1/sys/leases/revoke",
		},
		{
			"revocation_prefix_full_path",
			&SendRequest{
				Request: &http.Request{
					URL: &url.URL{
						Path: "/v1/ns1/sys/leases/revoke-prefix/foo",
					},
				},
			},
			"ns1/",
			"/v1/sys/leases/revoke-prefix/foo",
		},
		{
			"revocation_prefix_relative_path",
			&SendRequest{
				Request: &http.Request{
					URL: &url.URL{
						Path: "/v1/sys/leases/revoke-prefix/foo",
					},
					Header: http.Header{
						consts.NamespaceHeaderName: []string{"ns1/"},
					},
				},
			},
			"ns1/",
			"/v1/sys/leases/revoke-prefix/foo",
		},
		{
			"revocation_prefix_partial_ns",
			&SendRequest{
				Request: &http.Request{
					URL: &url.URL{
						Path: "/v1/ns2/sys/leases/revoke-prefix/foo",
					},
					Header: http.Header{
						consts.NamespaceHeaderName: []string{"ns1/"},
					},
				},
			},
			"ns1/ns2/",
			"/v1/sys/leases/revoke-prefix/foo",
		},
	}
	for _, tt := range tests {
		t.Run(tt.name, func(t *testing.T) {
			gotNamespace, gotRelativePath := deriveNamespaceAndRevocationPath(tt.req)
			if gotNamespace != tt.wantNamespace {
				t.Errorf("deriveNamespaceAndRevocationPath() gotNamespace = %v, want %v", gotNamespace, tt.wantNamespace)
			}
			if gotRelativePath != tt.wantRelativePath {
				t.Errorf("deriveNamespaceAndRevocationPath() gotRelativePath = %v, want %v", gotRelativePath, tt.wantRelativePath)
			}
		})
	}
}

<<<<<<< HEAD
func TestLeaseCache_CacheAndRestore(t *testing.T) {
	// Emulate 2 responses from the api proxy. One returns a new token and the
	// other returns a lease.
	responses := []*SendResponse{
		newTestSendResponse(http.StatusCreated, `{"auth": {"client_token": "testtoken", "renewable": true}}`),
		newTestSendResponse(http.StatusOK, `{"lease_id": "foo", "renewable": true, "data": {"value": "foo"}}`),
	}

	// stor := persistcache.NewMapStorage()
	// lc := testNewLeaseCache(t, responses, stor)
	b, err := persistcache.NewBoltStorage("/tmp/mybolt.db")
	require.NoError(t, err)
	require.NotNil(t, b)
	lc := testNewLeaseCache(t, responses, b)

	// Register an token so that the token and lease requests are cached
	lc.RegisterAutoAuthToken("autoauthtoken")

	// Make a request. A response with a new token is returned to the lease
	// cache and that will be cached.
	urlPath := "http://example.com/v1/sample/api"
	sendReq := &SendRequest{
		Token:   "autoauthtoken",
		Request: httptest.NewRequest("GET", urlPath, strings.NewReader(`{"value": "input"}`)),
	}
	resp, err := lc.Send(context.Background(), sendReq)
	if err != nil {
		t.Fatal(err)
	}
	if diff := deep.Equal(resp.Response.StatusCode, responses[0].Response.StatusCode); diff != nil {
		t.Fatalf("expected getting proxied response: got %v", diff)
	}

	// Send the same request again to get the cached response
	sendReq = &SendRequest{
		Token:   "autoauthtoken",
		Request: httptest.NewRequest("GET", urlPath, strings.NewReader(`{"value": "input"}`)),
	}
	resp, err = lc.Send(context.Background(), sendReq)
	if err != nil {
		t.Fatal(err)
	}
	if diff := deep.Equal(resp.Response.StatusCode, responses[0].Response.StatusCode); diff != nil {
		t.Fatalf("expected getting proxied response: got %v", diff)
	}

	// Modify the request a little bit to ensure the second response is
	// returned to the lease cache.
	sendReq = &SendRequest{
		Token:   "autoauthtoken",
		Request: httptest.NewRequest("GET", urlPath, strings.NewReader(`{"value": "input_changed"}`)),
	}
	resp, err = lc.Send(context.Background(), sendReq)
	if err != nil {
		t.Fatal(err)
	}
	if diff := deep.Equal(resp.Response.StatusCode, responses[1].Response.StatusCode); diff != nil {
		t.Fatalf("expected getting proxied response: got %v", diff)
	}

	// Make the same request again and ensure that the same response is returned
	// again.
	sendReq = &SendRequest{
		Token:   "autoauthtoken",
		Request: httptest.NewRequest("GET", urlPath, strings.NewReader(`{"value": "input_changed"}`)),
	}
	resp, err = lc.Send(context.Background(), sendReq)
	if err != nil {
		t.Fatal(err)
	}
	if diff := deep.Equal(resp.Response.StatusCode, responses[1].Response.StatusCode); diff != nil {
		t.Fatalf("expected getting proxied response: got %v", diff)
	}

	// Now we know the cache is working, so try restoring from the persisted cache
	// q.Q(stor) // DEBUG
	// q.Q(b) // DEBUG - this segfault's

	restoredCache := testNewLeaseCache(t, nil, nil)

	// err = restoredCache.Restore(stor)
	err = restoredCache.Restore(b)
	assert.NoError(t, err)

	// Now compare before and after
	beforeDB, err := lc.db.GetByPrefix(cachememdb.IndexNameID)
	assert.NoError(t, err)
	assert.Len(t, beforeDB, 3)
	for _, cachedItem := range beforeDB {
		restoredItem, err := restoredCache.db.Get(cachememdb.IndexNameID, cachedItem.ID)
		assert.NoError(t, err)
		assert.Equal(t, cachedItem.ID, restoredItem.ID)
		assert.Equal(t, cachedItem.Lease, restoredItem.Lease)
		assert.Equal(t, cachedItem.LeaseToken, restoredItem.LeaseToken)
		assert.Equal(t, cachedItem.Namespace, restoredItem.Namespace)
		assert.Equal(t, cachedItem.RequestHeader, restoredItem.RequestHeader)
		assert.Equal(t, cachedItem.RequestMethod, restoredItem.RequestMethod)
		assert.Equal(t, cachedItem.RequestPath, restoredItem.RequestPath)
		assert.Equal(t, cachedItem.RequestToken, restoredItem.RequestToken)
		assert.Equal(t, cachedItem.Response, restoredItem.Response)
		assert.Equal(t, cachedItem.Token, restoredItem.Token)
		assert.Equal(t, cachedItem.TokenAccessor, restoredItem.TokenAccessor)
		assert.Equal(t, cachedItem.TokenParent, restoredItem.TokenParent)

		assert.NotEmpty(t, restoredItem.RenewCtxInfo.CancelFunc)
		assert.NotZero(t, restoredItem.RenewCtxInfo.DoneCh)
		require.NotEmpty(t, restoredItem.RenewCtxInfo.Ctx)
		assert.Equal(t,
			cachedItem.RenewCtxInfo.Ctx.Value(contextIndexID),
			restoredItem.RenewCtxInfo.Ctx.Value(contextIndexID),
		)
	}
	afterDB, err := restoredCache.db.GetByPrefix(cachememdb.IndexNameID)
	assert.NoError(t, err)
	// assert.ElementsMatch(t, beforeDB, afterDB)
	assert.Len(t, afterDB, 3)

=======
func TestLeaseCache_Concurrent_NonCacheable(t *testing.T) {
	lc := testNewLeaseCacheWithDelay(t, false, 50)

	// We are going to send 100 requests, each taking 50ms to process. If these
	// requests are processed serially, it will take ~5seconds to finish. we
	// use a ContextWithTimeout to tell us if this is the case by giving ample
	// time for it process them concurrently but time out if they get processed
	// serially.
	ctx, cancel := context.WithTimeout(context.Background(), 3*time.Second)
	defer cancel()

	wgDoneCh := make(chan struct{})

	go func() {
		var wg sync.WaitGroup
		// 100 concurrent requests
		for i := 0; i < 100; i++ {
			wg.Add(1)

			go func() {
				defer wg.Done()

				// Send a request through the lease cache which is not cacheable (there is
				// no lease information or auth information in the response)
				sendReq := &SendRequest{
					Request: httptest.NewRequest("GET", "http://example.com", nil),
				}

				_, err := lc.Send(ctx, sendReq)
				if err != nil {
					t.Fatal(err)
				}
			}()
		}

		wg.Wait()
		close(wgDoneCh)
	}()

	select {
	case <-ctx.Done():
		t.Fatalf("request timed out: %s", ctx.Err())
	case <-wgDoneCh:
	}

}

func TestLeaseCache_Concurrent_Cacheable(t *testing.T) {
	lc := testNewLeaseCacheWithDelay(t, true, 50)

	if err := lc.RegisterAutoAuthToken("autoauthtoken"); err != nil {
		t.Fatal(err)
	}

	// We are going to send 100 requests, each taking 50ms to process. If these
	// requests are processed serially, it will take ~5seconds to finish, so we
	// use a ContextWithTimeout to tell us if this is the case.
	ctx, cancel := context.WithTimeout(context.Background(), 3*time.Second)
	defer cancel()

	var cacheCount atomic.Uint32
	wgDoneCh := make(chan struct{})

	go func() {
		var wg sync.WaitGroup
		// Start 100 concurrent requests
		for i := 0; i < 100; i++ {
			wg.Add(1)

			go func() {
				defer wg.Done()

				sendReq := &SendRequest{
					Token:   "autoauthtoken",
					Request: httptest.NewRequest("GET", "http://example.com/v1/sample/api", nil),
				}

				resp, err := lc.Send(ctx, sendReq)
				if err != nil {
					t.Fatal(err)
				}

				if resp.CacheMeta != nil && resp.CacheMeta.Hit {
					cacheCount.Inc()
				}
			}()
		}

		wg.Wait()
		close(wgDoneCh)
	}()

	select {
	case <-ctx.Done():
		t.Fatalf("request timed out: %s", ctx.Err())
	case <-wgDoneCh:
	}

	// Ensure that all but one request got proxied. The other 99 should be
	// returned from the cache.
	if cacheCount.Load() != 99 {
		t.Fatalf("Should have returned a cached response 99 times, got %d", cacheCount.Load())
	}
>>>>>>> cf85a862
}<|MERGE_RESOLUTION|>--- conflicted
+++ resolved
@@ -10,23 +10,19 @@
 	"strings"
 	"sync"
 	"testing"
-<<<<<<< HEAD
-
-	"github.com/hashicorp/vault/command/agent/cache/cachememdb"
-	"github.com/hashicorp/vault/command/agent/cache/persistcache"
+	"time"
+
+	"github.com/go-test/deep"
 	"github.com/stretchr/testify/assert"
 	"github.com/stretchr/testify/require"
-=======
-	"time"
->>>>>>> cf85a862
-
-	"github.com/go-test/deep"
+	"go.uber.org/atomic"
+
 	hclog "github.com/hashicorp/go-hclog"
 	"github.com/hashicorp/vault/api"
 	"github.com/hashicorp/vault/command/agent/cache/cachememdb"
+	"github.com/hashicorp/vault/command/agent/cache/persistcache"
 	"github.com/hashicorp/vault/sdk/helper/consts"
 	"github.com/hashicorp/vault/sdk/helper/logging"
-	"go.uber.org/atomic"
 )
 
 func testNewLeaseCache(t *testing.T, responses []*SendResponse, storage persistcache.Storage) *LeaseCache {
@@ -554,7 +550,111 @@
 	}
 }
 
-<<<<<<< HEAD
+func TestLeaseCache_Concurrent_NonCacheable(t *testing.T) {
+	lc := testNewLeaseCacheWithDelay(t, false, 50)
+
+	// We are going to send 100 requests, each taking 50ms to process. If these
+	// requests are processed serially, it will take ~5seconds to finish. we
+	// use a ContextWithTimeout to tell us if this is the case by giving ample
+	// time for it process them concurrently but time out if they get processed
+	// serially.
+	ctx, cancel := context.WithTimeout(context.Background(), 3*time.Second)
+	defer cancel()
+
+	wgDoneCh := make(chan struct{})
+
+	go func() {
+		var wg sync.WaitGroup
+		// 100 concurrent requests
+		for i := 0; i < 100; i++ {
+			wg.Add(1)
+
+			go func() {
+				defer wg.Done()
+
+				// Send a request through the lease cache which is not cacheable (there is
+				// no lease information or auth information in the response)
+				sendReq := &SendRequest{
+					Request: httptest.NewRequest("GET", "http://example.com", nil),
+				}
+
+				_, err := lc.Send(ctx, sendReq)
+				if err != nil {
+					t.Fatal(err)
+				}
+			}()
+		}
+
+		wg.Wait()
+		close(wgDoneCh)
+	}()
+
+	select {
+	case <-ctx.Done():
+		t.Fatalf("request timed out: %s", ctx.Err())
+	case <-wgDoneCh:
+	}
+
+}
+
+func TestLeaseCache_Concurrent_Cacheable(t *testing.T) {
+	lc := testNewLeaseCacheWithDelay(t, true, 50)
+
+	if err := lc.RegisterAutoAuthToken("autoauthtoken"); err != nil {
+		t.Fatal(err)
+	}
+
+	// We are going to send 100 requests, each taking 50ms to process. If these
+	// requests are processed serially, it will take ~5seconds to finish, so we
+	// use a ContextWithTimeout to tell us if this is the case.
+	ctx, cancel := context.WithTimeout(context.Background(), 3*time.Second)
+	defer cancel()
+
+	var cacheCount atomic.Uint32
+	wgDoneCh := make(chan struct{})
+
+	go func() {
+		var wg sync.WaitGroup
+		// Start 100 concurrent requests
+		for i := 0; i < 100; i++ {
+			wg.Add(1)
+
+			go func() {
+				defer wg.Done()
+
+				sendReq := &SendRequest{
+					Token:   "autoauthtoken",
+					Request: httptest.NewRequest("GET", "http://example.com/v1/sample/api", nil),
+				}
+
+				resp, err := lc.Send(ctx, sendReq)
+				if err != nil {
+					t.Fatal(err)
+				}
+
+				if resp.CacheMeta != nil && resp.CacheMeta.Hit {
+					cacheCount.Inc()
+				}
+			}()
+		}
+
+		wg.Wait()
+		close(wgDoneCh)
+	}()
+
+	select {
+	case <-ctx.Done():
+		t.Fatalf("request timed out: %s", ctx.Err())
+	case <-wgDoneCh:
+	}
+
+	// Ensure that all but one request got proxied. The other 99 should be
+	// returned from the cache.
+	if cacheCount.Load() != 99 {
+		t.Fatalf("Should have returned a cached response 99 times, got %d", cacheCount.Load())
+	}
+}
+
 func TestLeaseCache_CacheAndRestore(t *testing.T) {
 	// Emulate 2 responses from the api proxy. One returns a new token and the
 	// other returns a lease.
@@ -672,109 +772,4 @@
 	// assert.ElementsMatch(t, beforeDB, afterDB)
 	assert.Len(t, afterDB, 3)
 
-=======
-func TestLeaseCache_Concurrent_NonCacheable(t *testing.T) {
-	lc := testNewLeaseCacheWithDelay(t, false, 50)
-
-	// We are going to send 100 requests, each taking 50ms to process. If these
-	// requests are processed serially, it will take ~5seconds to finish. we
-	// use a ContextWithTimeout to tell us if this is the case by giving ample
-	// time for it process them concurrently but time out if they get processed
-	// serially.
-	ctx, cancel := context.WithTimeout(context.Background(), 3*time.Second)
-	defer cancel()
-
-	wgDoneCh := make(chan struct{})
-
-	go func() {
-		var wg sync.WaitGroup
-		// 100 concurrent requests
-		for i := 0; i < 100; i++ {
-			wg.Add(1)
-
-			go func() {
-				defer wg.Done()
-
-				// Send a request through the lease cache which is not cacheable (there is
-				// no lease information or auth information in the response)
-				sendReq := &SendRequest{
-					Request: httptest.NewRequest("GET", "http://example.com", nil),
-				}
-
-				_, err := lc.Send(ctx, sendReq)
-				if err != nil {
-					t.Fatal(err)
-				}
-			}()
-		}
-
-		wg.Wait()
-		close(wgDoneCh)
-	}()
-
-	select {
-	case <-ctx.Done():
-		t.Fatalf("request timed out: %s", ctx.Err())
-	case <-wgDoneCh:
-	}
-
-}
-
-func TestLeaseCache_Concurrent_Cacheable(t *testing.T) {
-	lc := testNewLeaseCacheWithDelay(t, true, 50)
-
-	if err := lc.RegisterAutoAuthToken("autoauthtoken"); err != nil {
-		t.Fatal(err)
-	}
-
-	// We are going to send 100 requests, each taking 50ms to process. If these
-	// requests are processed serially, it will take ~5seconds to finish, so we
-	// use a ContextWithTimeout to tell us if this is the case.
-	ctx, cancel := context.WithTimeout(context.Background(), 3*time.Second)
-	defer cancel()
-
-	var cacheCount atomic.Uint32
-	wgDoneCh := make(chan struct{})
-
-	go func() {
-		var wg sync.WaitGroup
-		// Start 100 concurrent requests
-		for i := 0; i < 100; i++ {
-			wg.Add(1)
-
-			go func() {
-				defer wg.Done()
-
-				sendReq := &SendRequest{
-					Token:   "autoauthtoken",
-					Request: httptest.NewRequest("GET", "http://example.com/v1/sample/api", nil),
-				}
-
-				resp, err := lc.Send(ctx, sendReq)
-				if err != nil {
-					t.Fatal(err)
-				}
-
-				if resp.CacheMeta != nil && resp.CacheMeta.Hit {
-					cacheCount.Inc()
-				}
-			}()
-		}
-
-		wg.Wait()
-		close(wgDoneCh)
-	}()
-
-	select {
-	case <-ctx.Done():
-		t.Fatalf("request timed out: %s", ctx.Err())
-	case <-wgDoneCh:
-	}
-
-	// Ensure that all but one request got proxied. The other 99 should be
-	// returned from the cache.
-	if cacheCount.Load() != 99 {
-		t.Fatalf("Should have returned a cached response 99 times, got %d", cacheCount.Load())
-	}
->>>>>>> cf85a862
 }
--- conflicted
+++ resolved
@@ -21,17 +21,11 @@
 // when a new key is added to the keyring, we can encrypt with the master key
 // and write out the new keyring.
 type Keyring struct {
-<<<<<<< HEAD
-	masterKey        []byte
-	keys             map[uint32]*Key
-	activeTerm       uint32
-	LocalEncryptions int64 `json:"-"`
-=======
 	masterKey      []byte
 	keys           map[uint32]*Key
 	activeTerm     uint32
 	rotationConfig configutil.KeyRotationConfig
->>>>>>> 9110e920
+	LocalEncryptions int64 `json:"-"`
 }
 
 // EncodedKeyring is used for serialization of the keyring

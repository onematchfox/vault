package vault

import (
	"encoding/json"
	"fmt"
	"regexp"
	"sort"
	"strings"
	"time"

	"github.com/armon/go-metrics"
	"github.com/fatih/structs"
	"github.com/hashicorp/go-uuid"
	"github.com/hashicorp/vault/helper/salt"
	"github.com/hashicorp/vault/logical"
	"github.com/hashicorp/vault/logical/framework"
	"github.com/mitchellh/mapstructure"
)

const (
	// lookupPrefix is the prefix used to store tokens for their
	// primary ID based index
	lookupPrefix = "id/"

	// accessorPrefix is the prefix used to store the index from
	// Accessor to Token ID
	accessorPrefix = "accessor/"

	// parentPrefix is the prefix used to store tokens for their
	// secondar parent based index
	parentPrefix = "parent/"

	// tokenSubPath is the sub-path used for the token store
	// view. This is nested under the system view.
	tokenSubPath = "token/"

	// rolesPrefix is the prefix used to store role information
	rolesPrefix = "roles/"
)

var (
	// displayNameSanitize is used to sanitize a display name given to a token.
	displayNameSanitize = regexp.MustCompile("[^a-zA-Z0-9-]")

	// pathSuffixSanitize is used to ensure a path suffix in a role is valid.
	pathSuffixSanitize = regexp.MustCompile("\\w[\\w-.]+\\w")
)

// TokenStore is used to manage client tokens. Tokens are used for
// clients to authenticate, and each token is mapped to an applicable
// set of policy which is used for authorization.
type TokenStore struct {
	*framework.Backend

	view *BarrierView
	salt *salt.Salt

	expiration *ExpirationManager

	cubbyholeBackend *CubbyholeBackend

	policyLookupFunc func(string) (*Policy, error)
}

// NewTokenStore is used to construct a token store that is
// backed by the given barrier view.
func NewTokenStore(c *Core, config *logical.BackendConfig) (*TokenStore, error) {
	// Create a sub-view
	view := c.systemBarrierView.SubView(tokenSubPath)

	// Initialize the store
	t := &TokenStore{
		view: view,
	}

	if c.policyStore != nil {
		t.policyLookupFunc = c.policyStore.GetPolicy
	}

	// Setup the salt
	salt, err := salt.NewSalt(view, &salt.Config{
		HashFunc: salt.SHA1Hash,
	})
	if err != nil {
		return nil, err
	}
	t.salt = salt

	// Setup the framework endpoints
	t.Backend = &framework.Backend{
		AuthRenew: t.authRenew,

		PathsSpecial: &logical.Paths{
			Root: []string{
				"revoke-prefix/*",
				"revoke-orphan/*",
			},
		},

		Paths: []*framework.Path{
			&framework.Path{
				Pattern: "roles/?$",

				Callbacks: map[logical.Operation]framework.OperationFunc{
					logical.ListOperation: t.tokenStoreRoleList,
				},

				HelpSynopsis:    tokenListRolesHelp,
				HelpDescription: tokenListRolesHelp,
			},

			&framework.Path{
				Pattern: "roles/" + framework.GenericNameRegex("role_name"),
				Fields: map[string]*framework.FieldSchema{
					"role_name": &framework.FieldSchema{
						Type:        framework.TypeString,
						Description: "Name of the role",
					},

					"allowed_policies": &framework.FieldSchema{
						Type:        framework.TypeString,
						Default:     "",
						Description: tokenAllowedPoliciesHelp,
					},

					"orphan": &framework.FieldSchema{
						Type:        framework.TypeBool,
						Default:     false,
						Description: tokenOrphanHelp,
					},

					"period": &framework.FieldSchema{
						Type:        framework.TypeDurationSecond,
						Default:     0,
						Description: tokenPeriodHelp,
					},

					"path_suffix": &framework.FieldSchema{
						Type:        framework.TypeString,
						Default:     "",
						Description: tokenPathSuffixHelp + pathSuffixSanitize.String(),
					},
				},

				Callbacks: map[logical.Operation]framework.OperationFunc{
					logical.ReadOperation:   t.tokenStoreRoleRead,
					logical.CreateOperation: t.tokenStoreRoleCreateUpdate,
					logical.UpdateOperation: t.tokenStoreRoleCreateUpdate,
					logical.DeleteOperation: t.tokenStoreRoleDelete,
				},

				ExistenceCheck: t.tokenStoreRoleExistenceCheck,

				HelpSynopsis:    tokenPathRolesHelp,
				HelpDescription: tokenPathRolesHelp,
			},

			&framework.Path{
				Pattern: "create-orphan$",

				Callbacks: map[logical.Operation]framework.OperationFunc{
					logical.UpdateOperation: t.handleCreateOrphan,
				},

				HelpSynopsis:    strings.TrimSpace(tokenCreateOrphanHelp),
				HelpDescription: strings.TrimSpace(tokenCreateOrphanHelp),
			},

			&framework.Path{
				Pattern: "create/" + framework.GenericNameRegex("role_name"),

				Fields: map[string]*framework.FieldSchema{
					"role_name": &framework.FieldSchema{
						Type:        framework.TypeString,
						Description: "Name of the role",
					},
				},

				Callbacks: map[logical.Operation]framework.OperationFunc{
					logical.UpdateOperation: t.handleCreateAgainstRole,
				},

				HelpSynopsis:    strings.TrimSpace(tokenCreateRoleHelp),
				HelpDescription: strings.TrimSpace(tokenCreateRoleHelp),
			},

			&framework.Path{
				Pattern: "create$",

				Callbacks: map[logical.Operation]framework.OperationFunc{
					logical.UpdateOperation: t.handleCreate,
				},

				HelpSynopsis:    strings.TrimSpace(tokenCreateHelp),
				HelpDescription: strings.TrimSpace(tokenCreateHelp),
			},

			&framework.Path{
				Pattern: "lookup/(?P<token>.+)",

				Fields: map[string]*framework.FieldSchema{
					"token": &framework.FieldSchema{
						Type:        framework.TypeString,
						Description: "Token to lookup",
					},
				},

				Callbacks: map[logical.Operation]framework.OperationFunc{
					logical.ReadOperation: t.handleLookup,
				},

				HelpSynopsis:    strings.TrimSpace(tokenLookupHelp),
				HelpDescription: strings.TrimSpace(tokenLookupHelp),
			},

			&framework.Path{
				Pattern: "lookup-accessor/(?P<accessor>.+)",

				Fields: map[string]*framework.FieldSchema{
					"accessor": &framework.FieldSchema{
						Type:        framework.TypeString,
						Description: "Accessor of the token to lookup",
					},
				},

				Callbacks: map[logical.Operation]framework.OperationFunc{
					logical.UpdateOperation: t.handleUpdateLookupAccessor,
				},

				HelpSynopsis:    strings.TrimSpace(lookupAccessorHelp),
				HelpDescription: strings.TrimSpace(lookupAccessorHelp),
			},

			&framework.Path{
				Pattern: "lookup-self$",

				Fields: map[string]*framework.FieldSchema{
					"token": &framework.FieldSchema{
						Type:        framework.TypeString,
						Description: "Token to lookup",
					},
				},

				Callbacks: map[logical.Operation]framework.OperationFunc{
					logical.ReadOperation: t.handleLookup,
				},

				HelpSynopsis:    strings.TrimSpace(tokenLookupHelp),
				HelpDescription: strings.TrimSpace(tokenLookupHelp),
			},

			&framework.Path{
				Pattern: "revoke-accessor/(?P<accessor>.+)",

				Fields: map[string]*framework.FieldSchema{
					"accessor": &framework.FieldSchema{
						Type:        framework.TypeString,
						Description: "Accessor of the token",
					},
				},

				Callbacks: map[logical.Operation]framework.OperationFunc{
					logical.UpdateOperation: t.handleUpdateRevokeAccessor,
				},

				HelpSynopsis:    strings.TrimSpace(revokeAccessorHelp),
				HelpDescription: strings.TrimSpace(revokeAccessorHelp),
			},

			&framework.Path{
				Pattern: "revoke-self$",

				Callbacks: map[logical.Operation]framework.OperationFunc{
					logical.UpdateOperation: t.handleRevokeSelf,
				},

				HelpSynopsis:    strings.TrimSpace(tokenRevokeSelfHelp),
				HelpDescription: strings.TrimSpace(tokenRevokeSelfHelp),
			},

			&framework.Path{
				Pattern: "revoke/(?P<token>.+)",

				Fields: map[string]*framework.FieldSchema{
					"token": &framework.FieldSchema{
						Type:        framework.TypeString,
						Description: "Token to revoke",
					},
				},

				Callbacks: map[logical.Operation]framework.OperationFunc{
					logical.UpdateOperation: t.handleRevokeTree,
				},

				HelpSynopsis:    strings.TrimSpace(tokenRevokeHelp),
				HelpDescription: strings.TrimSpace(tokenRevokeHelp),
			},

			&framework.Path{
				Pattern: "revoke-orphan/(?P<token>.+)",

				Fields: map[string]*framework.FieldSchema{
					"token": &framework.FieldSchema{
						Type:        framework.TypeString,
						Description: "Token to revoke",
					},
				},

				Callbacks: map[logical.Operation]framework.OperationFunc{
					logical.UpdateOperation: t.handleRevokeOrphan,
				},

				HelpSynopsis:    strings.TrimSpace(tokenRevokeOrphanHelp),
				HelpDescription: strings.TrimSpace(tokenRevokeOrphanHelp),
			},

			&framework.Path{
				Pattern: "revoke-prefix/(?P<prefix>.+)",

				Fields: map[string]*framework.FieldSchema{
					"prefix": &framework.FieldSchema{
						Type:        framework.TypeString,
						Description: "Token source prefix to revoke",
					},
				},

				Callbacks: map[logical.Operation]framework.OperationFunc{
					logical.UpdateOperation: t.handleRevokePrefix,
				},

				HelpSynopsis:    strings.TrimSpace(tokenRevokePrefixHelp),
				HelpDescription: strings.TrimSpace(tokenRevokePrefixHelp),
			},

			&framework.Path{
				Pattern: "renew-self$",

				Fields: map[string]*framework.FieldSchema{
					"token": &framework.FieldSchema{
						Type:        framework.TypeString,
						Description: "Token to renew",
					},
					"increment": &framework.FieldSchema{
						Type:        framework.TypeDurationSecond,
						Default:     0,
						Description: "The desired increment in seconds to the token expiration",
					},
				},

				Callbacks: map[logical.Operation]framework.OperationFunc{
					logical.UpdateOperation: t.handleRenewSelf,
				},

				HelpSynopsis:    strings.TrimSpace(tokenRenewSelfHelp),
				HelpDescription: strings.TrimSpace(tokenRenewSelfHelp),
			},

			&framework.Path{
				Pattern: "renew/(?P<token>.+)",

				Fields: map[string]*framework.FieldSchema{
					"token": &framework.FieldSchema{
						Type:        framework.TypeString,
						Description: "Token to renew",
					},
					"increment": &framework.FieldSchema{
						Type:        framework.TypeDurationSecond,
						Default:     0,
						Description: "The desired increment in seconds to the token expiration",
					},
				},

				Callbacks: map[logical.Operation]framework.OperationFunc{
					logical.UpdateOperation: t.handleRenew,
				},

				HelpSynopsis:    strings.TrimSpace(tokenRenewHelp),
				HelpDescription: strings.TrimSpace(tokenRenewHelp),
			},
		},
	}

	t.Backend.Setup(config)

	return t, nil
}

// TokenEntry is used to represent a given token
type TokenEntry struct {
	ID           string            // ID of this entry, generally a random UUID
	Accessor     string            // Accessor for this token, a random UUID
	Parent       string            // Parent token, used for revocation trees
	Policies     []string          // Which named policies should be used
	Path         string            // Used for audit trails, this is something like "auth/user/login"
	Meta         map[string]string // Used for auditing. This could include things like "source", "user", "ip"
	DisplayName  string            // Used for operators to be able to associate with the source
	NumUses      int               // Used to restrict the number of uses (zero is unlimited). This is to support one-time-tokens (generalized).
	CreationTime int64             // Time of token creation
	TTL          time.Duration     // Duration set when token was created
	Role         string            // If set, the role that was used for parameters at creation time
}

// tsRoleEntry contains token store role information
type tsRoleEntry struct {
	// The name of the role. Embedded so it can be used for pathing
	Name string `json:"name" mapstructure:"name" structs:"name"`

	// The policies that creation functions using this role can assign to a token,
	// escaping or further locking down normal subset checking
	AllowedPolicies []string `json:"allowed_policies" mapstructure:"allowed_policies" structs:"allowed_policies"`

	// If true, tokens created using this role will be orphans
	Orphan bool `json:"orphan" mapstructure:"orphan" structs:"orphan"`

	// If non-zero, tokens created using this role will be able to be renewed
	// forever, but will have a fixed renewal period of this value
	Period time.Duration `json:"period" mapstructure:"period" structs:"period"`

	// If set, a suffix will be set on the token path, making it easier to
	// revoke using 'revoke-prefix'.
	PathSuffix string `json:"path_suffix" mapstructure:"path_suffix" structs:"path_suffix"`
}

// SetExpirationManager is used to provide the token store with
// an expiration manager. This is used to manage prefix based revocation
// of tokens and to cleanup entries when removed from the token store.
func (ts *TokenStore) SetExpirationManager(exp *ExpirationManager) {
	ts.expiration = exp
}

// SaltID is used to apply a salt and hash to an ID to make sure its not reversable
func (ts *TokenStore) SaltID(id string) string {
	return ts.salt.SaltID(id)
}

// RootToken is used to generate a new token with root privileges and no parent
func (ts *TokenStore) rootToken() (*TokenEntry, error) {
	te := &TokenEntry{
		Policies:     []string{"root"},
		Path:         "auth/token/root",
		DisplayName:  "root",
		CreationTime: time.Now().Unix(),
	}
	if err := ts.create(te); err != nil {
		return nil, err
	}
	return te, nil
}

// createAccessor is used to create an identifier for the token ID.
// A storage index, mapping the accessor to the token ID is also created.
func (ts *TokenStore) createAccessor(entry *TokenEntry) error {
	defer metrics.MeasureSince([]string{"token", "createAccessor"}, time.Now())

	// Create a random accessor
	accessorUUID, err := uuid.GenerateUUID()
	if err != nil {
		return err
	}
	entry.Accessor = accessorUUID

	// Create index entry, mapping the accessor to the token ID
	path := accessorPrefix + ts.SaltID(entry.Accessor)
	le := &logical.StorageEntry{Key: path, Value: []byte(entry.ID)}
	if err := ts.view.Put(le); err != nil {
		return fmt.Errorf("failed to persist accessor index entry: %v", err)
	}
	return nil
}

// Create is used to create a new token entry. The entry is assigned
// a newly generated ID if not provided.
func (ts *TokenStore) create(entry *TokenEntry) error {
	defer metrics.MeasureSince([]string{"token", "create"}, time.Now())
	// Generate an ID if necessary
	if entry.ID == "" {
		entryUUID, err := uuid.GenerateUUID()
		if err != nil {
			return err
		}
		entry.ID = entryUUID
	}

	err := ts.createAccessor(entry)
	if err != nil {
		return err
	}

	return ts.storeCommon(entry, true)
}

// Store is used to store an updated token entry without writing the
// secondary index.
func (ts *TokenStore) store(entry *TokenEntry) error {
	defer metrics.MeasureSince([]string{"token", "store"}, time.Now())
	return ts.storeCommon(entry, false)
}

// storeCommon handles the actual storage of an entry, possibly generating
// secondary indexes
func (ts *TokenStore) storeCommon(entry *TokenEntry, writeSecondary bool) error {
	saltedId := ts.SaltID(entry.ID)

	// Marshal the entry
	enc, err := json.Marshal(entry)
	if err != nil {
		return fmt.Errorf("failed to encode entry: %v", err)
	}

	if writeSecondary {
		// Write the secondary index if necessary. This is done before the
		// primary index because we'd rather have a dangling pointer with
		// a missing primary instead of missing the parent index and potentially
		// escaping the revocation chain.
		if entry.Parent != "" {
			// Ensure the parent exists
			parent, err := ts.Lookup(entry.Parent)
			if err != nil {
				return fmt.Errorf("failed to lookup parent: %v", err)
			}
			if parent == nil {
				return fmt.Errorf("parent token not found")
			}

			// Create the index entry
			path := parentPrefix + ts.SaltID(entry.Parent) + "/" + saltedId
			le := &logical.StorageEntry{Key: path}
			if err := ts.view.Put(le); err != nil {
				return fmt.Errorf("failed to persist entry: %v", err)
			}
		}
	}

	// Write the primary ID
	path := lookupPrefix + saltedId
	le := &logical.StorageEntry{Key: path, Value: enc}
	if err := ts.view.Put(le); err != nil {
		return fmt.Errorf("failed to persist entry: %v", err)
	}
	return nil
}

// UseToken is used to manage restricted use tokens and decrement
// their available uses.
func (ts *TokenStore) UseToken(te *TokenEntry) error {
	// If the token is not restricted, there is nothing to do
	if te.NumUses == 0 {
		return nil
	}

	// Decrement the count
	te.NumUses -= 1

	// Revoke the token if there are no remaining uses.
	// XXX: There is a race condition here with parallel
	// requests using the same token. This would require
	// some global coordination to avoid, as we must ensure
	// no requests using the same restricted token are handled
	// in parallel.
	if te.NumUses == 0 {
		return ts.Revoke(te.ID)
	}

	// Marshal the entry
	enc, err := json.Marshal(te)
	if err != nil {
		return fmt.Errorf("failed to encode entry: %v", err)
	}

	// Write under the primary ID
	saltedId := ts.SaltID(te.ID)
	path := lookupPrefix + saltedId
	le := &logical.StorageEntry{Key: path, Value: enc}
	if err := ts.view.Put(le); err != nil {
		return fmt.Errorf("failed to persist entry: %v", err)
	}
	return nil
}

// Lookup is used to find a token given its ID
func (ts *TokenStore) Lookup(id string) (*TokenEntry, error) {
	defer metrics.MeasureSince([]string{"token", "lookup"}, time.Now())
	if id == "" {
		return nil, fmt.Errorf("cannot lookup blank token")
	}
	return ts.lookupSalted(ts.SaltID(id))
}

// lookupSlated is used to find a token given its salted ID
func (ts *TokenStore) lookupSalted(saltedId string) (*TokenEntry, error) {
	// Lookup token
	path := lookupPrefix + saltedId
	raw, err := ts.view.Get(path)
	if err != nil {
		return nil, fmt.Errorf("failed to read entry: %v", err)
	}

	// Bail if not found
	if raw == nil {
		return nil, nil
	}

	// Unmarshal the token
	entry := new(TokenEntry)
	if err := json.Unmarshal(raw.Value, entry); err != nil {
		return nil, fmt.Errorf("failed to decode entry: %v", err)
	}
	return entry, nil
}

// Revoke is used to invalidate a given token, any child tokens
// will be orphaned.
func (ts *TokenStore) Revoke(id string) error {
	defer metrics.MeasureSince([]string{"token", "revoke"}, time.Now())
	if id == "" {
		return fmt.Errorf("cannot revoke blank token")
	}

	return ts.revokeSalted(ts.SaltID(id))
}

// revokeSalted is used to invalidate a given salted token,
// any child tokens will be orphaned.
func (ts *TokenStore) revokeSalted(saltedId string) error {
	// Lookup the token first
	entry, err := ts.lookupSalted(saltedId)
	if err != nil {
		return err
	}

	// Nuke the primary key first
	path := lookupPrefix + saltedId
	if ts.view.Delete(path); err != nil {
		return fmt.Errorf("failed to delete entry: %v", err)
	}

	// Clear the secondary index if any
	if entry != nil && entry.Parent != "" {
		path := parentPrefix + ts.SaltID(entry.Parent) + "/" + saltedId
		if ts.view.Delete(path); err != nil {
			return fmt.Errorf("failed to delete entry: %v", err)
		}
	}

	// Clear the accessor index if any
	if entry != nil && entry.Accessor != "" {
		path := accessorPrefix + ts.SaltID(entry.Accessor)
		if ts.view.Delete(path); err != nil {
			return fmt.Errorf("failed to delete entry: %v", err)
		}
	}

	// Revoke all secrets under this token
	if entry != nil {
		if err := ts.expiration.RevokeByToken(entry.ID); err != nil {
			return err
		}
	}

	// Destroy the cubby space
	err = ts.destroyCubbyhole(saltedId)
	if err != nil {
		return err
	}

	return nil
}

// RevokeTree is used to invalide a given token and all
// child tokens.
func (ts *TokenStore) RevokeTree(id string) error {
	defer metrics.MeasureSince([]string{"token", "revoke-tree"}, time.Now())
	// Verify the token is not blank
	if id == "" {
		return fmt.Errorf("cannot revoke blank token")
	}

	// Get the salted ID
	saltedId := ts.SaltID(id)

	// Nuke the entire tree recursively
	if err := ts.revokeTreeSalted(saltedId); err != nil {
		return err
	}
	return nil
}

// revokeTreeSalted is used to invalide a given token and all
// child tokens using a saltedID.
func (ts *TokenStore) revokeTreeSalted(saltedId string) error {
	// Scan for child tokens
	path := parentPrefix + saltedId + "/"
	children, err := ts.view.List(path)
	if err != nil {
		return fmt.Errorf("failed to scan for children: %v", err)
	}

	// Recursively nuke the children. The subtle nuance here is that
	// we don't have the acutal ID of the child, but we have the salted
	// value. Turns out, this is good enough!
	for _, child := range children {
		if err := ts.revokeTreeSalted(child); err != nil {
			return err
		}
	}

	// Revoke this entry
	if err := ts.revokeSalted(saltedId); err != nil {
		return fmt.Errorf("failed to revoke entry: %v", err)
	}
	return nil
}

<<<<<<< HEAD
// handleCreateAgainstRole handles the auth/token/create path for a role
func (ts *TokenStore) handleCreateAgainstRole(
	req *logical.Request, d *framework.FieldData) (*logical.Response, error) {
	name := d.Get("role_name").(string)
	roleEntry, err := ts.tokenStoreRole(name)
	if err != nil {
		return nil, err
	}
	if roleEntry == nil {
		return logical.ErrorResponse(fmt.Sprintf("unknown role %s", name)), nil
	}

	return ts.handleCreateCommon(req, d, false, roleEntry)
=======
func (ts *TokenStore) lookupByAccessor(accessor string) (string, error) {
	entry, err := ts.view.Get(accessorPrefix + ts.SaltID(accessor))
	if err != nil {
		return "", fmt.Errorf("failed to read index using accessor: %s", err)
	}
	if entry == nil {
		return "", &StatusBadRequest{Err: "invalid accessor"}
	}

	return string(entry.Value), nil
}

// handleUpdateLookupAccessor handles the auth/token/lookup-accessor path for returning
// the properties of the token associated with the accessor
func (ts *TokenStore) handleUpdateLookupAccessor(req *logical.Request, data *framework.FieldData) (*logical.Response, error) {
	accessor := data.Get("accessor").(string)
	if accessor == "" {
		return nil, &StatusBadRequest{Err: "missing accessor"}
	}

	tokenID, err := ts.lookupByAccessor(accessor)
	if err != nil {
		return nil, err
	}

	// Prepare the field data required for a lookup call
	d := &framework.FieldData{
		Raw: map[string]interface{}{
			"token": tokenID,
		},
		Schema: map[string]*framework.FieldSchema{
			"token": &framework.FieldSchema{
				Type:        framework.TypeString,
				Description: "Token to lookup",
			},
		},
	}
	resp, err := ts.handleLookup(req, d)
	if err != nil {
		return nil, err
	}
	if resp == nil {
		return nil, fmt.Errorf("failed to lookup the token")
	}
	if resp.IsError() {
		return resp, nil

	}

	// Remove the token ID from the response
	if resp.Data != nil {
		resp.Data["id"] = ""
	}

	return resp, nil
}

// handleUpdateRevokeAccessor handles the auth/token/revoke-accessor path for revoking
// the token associated with the accessor
func (ts *TokenStore) handleUpdateRevokeAccessor(req *logical.Request, data *framework.FieldData) (*logical.Response, error) {
	accessor := data.Get("accessor").(string)
	if accessor == "" {
		return nil, &StatusBadRequest{Err: "missing accessor"}
	}

	tokenID, err := ts.lookupByAccessor(accessor)
	if err != nil {
		return nil, err
	}

	// Revoke the token and its children
	if err := ts.RevokeTree(tokenID); err != nil {
		return logical.ErrorResponse(err.Error()), logical.ErrInvalidRequest
	}
	return nil, nil
>>>>>>> bc632c90
}

// handleCreate handles the auth/token/create path for creation of new orphan
// tokens
func (ts *TokenStore) handleCreateOrphan(
	req *logical.Request, d *framework.FieldData) (*logical.Response, error) {
	return ts.handleCreateCommon(req, d, true, nil)
}

// handleCreate handles the auth/token/create path for creation of new non-orphan
// tokens
func (ts *TokenStore) handleCreate(
	req *logical.Request, d *framework.FieldData) (*logical.Response, error) {
	return ts.handleCreateCommon(req, d, false, nil)
}

// handleCreateCommon handles the auth/token/create path for creation of new tokens
func (ts *TokenStore) handleCreateCommon(
	req *logical.Request, d *framework.FieldData, orphan bool, role *tsRoleEntry) (*logical.Response, error) {
	// Read the parent policy
	parent, err := ts.Lookup(req.ClientToken)
	if err != nil || parent == nil {
		return logical.ErrorResponse("parent token lookup failed"), logical.ErrInvalidRequest
	}

	// A token with a restricted number of uses cannot create a new token
	// otherwise it could escape the restriction count.
	if parent.NumUses > 0 {
		return logical.ErrorResponse("restricted use token cannot generate child tokens"),
			logical.ErrInvalidRequest
	}

	// Check if the client token has sudo/root privileges for the requested path
	isSudo := ts.System().SudoPrivilege(req.MountPoint+req.Path, req.ClientToken)

	// Read and parse the fields
	var data struct {
		ID              string
		Policies        []string
		Metadata        map[string]string `mapstructure:"meta"`
		NoParent        bool              `mapstructure:"no_parent"`
		NoDefaultPolicy bool              `mapstructure:"no_default_policy"`
		Lease           string
		TTL             string
		DisplayName     string `mapstructure:"display_name"`
		NumUses         int    `mapstructure:"num_uses"`
	}
	if err := mapstructure.WeakDecode(req.Data, &data); err != nil {
		return logical.ErrorResponse(fmt.Sprintf(
			"Error decoding request: %s", err)), logical.ErrInvalidRequest
	}

	// Verify the number of uses is positive
	if data.NumUses < 0 {
		return logical.ErrorResponse("number of uses cannot be negative"),
			logical.ErrInvalidRequest
	}

	// Setup the token entry
	te := TokenEntry{
		Parent:       req.ClientToken,
		Path:         "auth/token/create",
		Meta:         data.Metadata,
		DisplayName:  "token",
		NumUses:      data.NumUses,
		CreationTime: time.Now().Unix(),
	}

	// If the role is not nil, we add the role name as part of the token's
	// path. This makes it much easier to later revoke tokens that were issued
	// by a role (using revoke-prefix). Users can further specify a PathSuffix
	// in the role; that way they can use something like "v1", "v2" to indicate
	// role revisions, and revoke only tokens issued with a previous revision.
	if role != nil {
		te.Role = role.Name

		te.Path = fmt.Sprintf("%s/%s", te.Path, role.Name)
		if role.PathSuffix != "" {
			te.Path = fmt.Sprintf("%s/%s", te.Path, role.PathSuffix)
		}
	}

	// Attach the given display name if any
	if data.DisplayName != "" {
		full := "token-" + data.DisplayName
		full = displayNameSanitize.ReplaceAllString(full, "-")
		full = strings.TrimSuffix(full, "-")
		te.DisplayName = full
	}

	// Allow specifying the ID of the token if the client has root or sudo privileges
	if data.ID != "" {
		if !isSudo {
			return logical.ErrorResponse("root or sudo privileges required to specify token id"),
				logical.ErrInvalidRequest
		}
		te.ID = data.ID
	}

	switch {
	// If we have a role, we don't even consider parent policies; the role
	// allowed policies trumps all
	case role != nil:
		if len(data.Policies) == 0 {
			data.Policies = role.AllowedPolicies
		} else {
			if !strListSubset(role.AllowedPolicies, data.Policies) {
				return logical.ErrorResponse("token policies must be subset of the role's allowed policies"), logical.ErrInvalidRequest
			}
		}

	case len(data.Policies) == 0:
		data.Policies = parent.Policies

	// When a role is not in use, only permit policies to be a subset unless
	// the client has root or sudo privileges
	case !isSudo && !strListSubset(parent.Policies, data.Policies):
		return logical.ErrorResponse("child policies must be subset of parent"), logical.ErrInvalidRequest
	}

	// Use a map to filter out/prevent duplicates
	policyMap := map[string]bool{}
	for _, policy := range data.Policies {
		if policy == "" {
			// Don't allow a policy with no name, even though it is a valid
			// slice member
			continue
		}
		policyMap[policy] = true
	}
	if !policyMap["root"] &&
		!data.NoDefaultPolicy {
		policyMap["default"] = true
	}

	for k, _ := range policyMap {
		te.Policies = append(te.Policies, k)
	}
	sort.Strings(te.Policies)

	switch {
	case role != nil:
		if role.Orphan {
			te.Parent = ""
		}

	case data.NoParent:
		// Only allow an orphan token if the client has sudo policy
		if !isSudo {
			return logical.ErrorResponse("root or sudo privileges required to create orphan token"),
				logical.ErrInvalidRequest
		}

		te.Parent = ""

	default:
		// This comes from create-orphan, which can be properly ACLd
		if orphan {
			te.Parent = ""
		}
	}

	if role != nil && role.Period > 0 {
		te.TTL = role.Period
	} else {
		// Parse the TTL/lease if any
		if data.TTL != "" {
			dur, err := time.ParseDuration(data.TTL)
			if err != nil {
				return logical.ErrorResponse(err.Error()), logical.ErrInvalidRequest
			}
			if dur < 0 {
				return logical.ErrorResponse("ttl must be positive"), logical.ErrInvalidRequest
			}
			te.TTL = dur
		} else if data.Lease != "" {
			dur, err := time.ParseDuration(data.Lease)
			if err != nil {
				return logical.ErrorResponse(err.Error()), logical.ErrInvalidRequest
			}
			if dur < 0 {
				return logical.ErrorResponse("lease must be positive"), logical.ErrInvalidRequest
			}
			te.TTL = dur
		}

		sysView := ts.System()

		// Set the default lease if non-provided, root tokens are exempt
		if te.TTL == 0 && !strListContains(te.Policies, "root") {
			te.TTL = sysView.DefaultLeaseTTL()
		}

		// Limit the lease duration
		if te.TTL > sysView.MaxLeaseTTL() {
			te.TTL = sysView.MaxLeaseTTL()
		}
	}

	// Create the token
	if err := ts.create(&te); err != nil {
		return logical.ErrorResponse(err.Error()), logical.ErrInvalidRequest
	}

	// Generate the response
	resp := &logical.Response{
		Auth: &logical.Auth{
			DisplayName: te.DisplayName,
			Policies:    te.Policies,
			Metadata:    te.Meta,
			LeaseOptions: logical.LeaseOptions{
				TTL:       te.TTL,
				Renewable: true,
			},
			ClientToken: te.ID,
			Accessor:    te.Accessor,
		},
	}

	if ts.policyLookupFunc != nil {
		for _, p := range te.Policies {
			policy, err := ts.policyLookupFunc(p)
			if err != nil {
				return logical.ErrorResponse(fmt.Sprintf("could not look up policy %s", p)), nil
			}
			if policy == nil {
				resp.AddWarning(fmt.Sprintf("policy \"%s\" does not exist", p))
			}
		}
	}

	return resp, nil
}

// handleRevokeSelf handles the auth/token/revoke-self path for revocation of tokens
// in a way that revokes all child tokens. Normally, using sys/revoke/leaseID will revoke
// the token and all children anyways, but that is only available when there is a lease.
func (ts *TokenStore) handleRevokeSelf(
	req *logical.Request, data *framework.FieldData) (*logical.Response, error) {
	// Revoke the token and its children
	if err := ts.RevokeTree(req.ClientToken); err != nil {
		return logical.ErrorResponse(err.Error()), logical.ErrInvalidRequest
	}
	return nil, nil
}

// handleRevokeTree handles the auth/token/revoke/id path for revocation of tokens
// in a way that revokes all child tokens. Normally, using sys/revoke/leaseID will revoke
// the token and all children anyways, but that is only available when there is a lease.
func (ts *TokenStore) handleRevokeTree(
	req *logical.Request, data *framework.FieldData) (*logical.Response, error) {
	id := data.Get("token").(string)
	if id == "" {
		return logical.ErrorResponse("missing token ID"), logical.ErrInvalidRequest
	}

	// Revoke the token and its children
	if err := ts.RevokeTree(id); err != nil {
		return logical.ErrorResponse(err.Error()), logical.ErrInvalidRequest
	}
	return nil, nil
}

// handleRevokeOrphan handles the auth/token/revoke-orphan/id path for revocation of tokens
// in a way that leaves child tokens orphaned. Normally, using sys/revoke/leaseID will revoke
// the token and all children.
func (ts *TokenStore) handleRevokeOrphan(
	req *logical.Request, data *framework.FieldData) (*logical.Response, error) {
	// Parse the id
	id := data.Get("token").(string)
	if id == "" {
		return logical.ErrorResponse("missing token ID"), logical.ErrInvalidRequest
	}

	parent, err := ts.Lookup(req.ClientToken)
	if err != nil {
		return logical.ErrorResponse(fmt.Sprintf("parent token lookup failed: %s", err.Error())), logical.ErrInvalidRequest
	}
	if parent == nil {
		return logical.ErrorResponse("parent token lookup failed"), logical.ErrInvalidRequest
	}

	// Check if the client token has sudo/root privileges for the requested path
	isSudo := ts.System().SudoPrivilege(req.MountPoint+req.Path, req.ClientToken)

	if !isSudo {
		return logical.ErrorResponse("root or sudo privileges required to revoke and orphan"),
			logical.ErrInvalidRequest
	}

	// Revoke and orphan
	if err := ts.Revoke(id); err != nil {
		return logical.ErrorResponse(err.Error()), logical.ErrInvalidRequest
	}
	return nil, nil
}

// handleRevokePrefix handles the auth/token/revoke-prefix/path for revocation of tokens
// generated by a given path.
func (ts *TokenStore) handleRevokePrefix(
	req *logical.Request, data *framework.FieldData) (*logical.Response, error) {
	// Parse the prefix
	prefix := data.Get("prefix").(string)
	if prefix == "" {
		return logical.ErrorResponse("missing source prefix"), logical.ErrInvalidRequest
	}

	// Revoke using the prefix
	if err := ts.expiration.RevokePrefix(prefix); err != nil {
		return logical.ErrorResponse(err.Error()), logical.ErrInvalidRequest
	}
	return nil, nil
}

// handleLookup handles the auth/token/lookup/id path for querying information about
// a particular token. This can be used to see which policies are applicable.
func (ts *TokenStore) handleLookup(
	req *logical.Request, data *framework.FieldData) (*logical.Response, error) {
	id := data.Get("token").(string)
	if id == "" {
		id = req.ClientToken
	}
	if id == "" {
		return logical.ErrorResponse("missing token ID"), logical.ErrInvalidRequest
	}

	// Lookup the token
	out, err := ts.Lookup(id)

	if err != nil {
		return logical.ErrorResponse(err.Error()), logical.ErrInvalidRequest
	}

	if out == nil {
		return logical.ErrorResponse("bad token"), logical.ErrPermissionDenied
	}

	// Generate a response. We purposely omit the parent reference otherwise
	// you could escalate your privileges.
	resp := &logical.Response{
		Data: map[string]interface{}{
			"id":            out.ID,
			"accessor":      out.Accessor,
			"policies":      out.Policies,
			"path":          out.Path,
			"meta":          out.Meta,
			"display_name":  out.DisplayName,
			"num_uses":      out.NumUses,
			"orphan":        false,
			"creation_time": int64(out.CreationTime),
			"creation_ttl":  int64(out.TTL.Seconds()),
			"ttl":           int64(0),
			"role":          out.Role,
		},
	}

	if out.Parent == "" {
		resp.Data["orphan"] = true
	}

	// Fetch the last renewal time
	leaseTimes, err := ts.expiration.FetchLeaseTimesByToken(out.Path, out.ID)
	if err != nil {
		return logical.ErrorResponse(err.Error()), logical.ErrInvalidRequest
	}
	if leaseTimes != nil {
		if !leaseTimes.LastRenewalTime.IsZero() {
			resp.Data["last_renewal_time"] = leaseTimes.LastRenewalTime.Unix()
		}
		if !leaseTimes.ExpireTime.IsZero() {
			resp.Data["ttl"] = int64(leaseTimes.ExpireTime.Sub(time.Now().Round(time.Second)).Seconds())
		}
	}

	return resp, nil
}

func (ts *TokenStore) handleRenewSelf(
	req *logical.Request, data *framework.FieldData) (*logical.Response, error) {
	data.Raw["token"] = req.ClientToken
	return ts.handleRenew(req, data)
}

// handleRenew handles the auth/token/renew/id path for renewal of tokens.
// This is used to prevent token expiration and revocation.
func (ts *TokenStore) handleRenew(
	req *logical.Request, data *framework.FieldData) (*logical.Response, error) {
	id := data.Get("token").(string)
	if id == "" {
		return logical.ErrorResponse("missing token ID"), logical.ErrInvalidRequest
	}
	incrementRaw := data.Get("increment").(int)

	// Convert the increment
	increment := time.Duration(incrementRaw) * time.Second

	// Lookup the token
	te, err := ts.Lookup(id)
	if err != nil {
		return logical.ErrorResponse(err.Error()), logical.ErrInvalidRequest
	}

	// Verify the token exists
	if te == nil {
		return logical.ErrorResponse("token not found"), logical.ErrInvalidRequest
	}

	// Renew the token and its children
	return ts.expiration.RenewToken(req, te.Path, te.ID, increment)
}

func (ts *TokenStore) destroyCubbyhole(saltedID string) error {
	if ts.cubbyholeBackend == nil {
		// Should only ever happen in testing
		return nil
	}
	return ts.cubbyholeBackend.revoke(salt.SaltID(ts.cubbyholeBackend.saltUUID, saltedID, salt.SHA1Hash))
}

func (ts *TokenStore) authRenew(
	req *logical.Request, d *framework.FieldData) (*logical.Response, error) {
	if req.Auth == nil {
		return nil, fmt.Errorf("request auth is nil")
	}

	f := framework.LeaseExtend(req.Auth.Increment, 0, ts.System())

	te, err := ts.Lookup(req.Auth.ClientToken)
	if err != nil {
		return nil, fmt.Errorf("error looking up token: %s", err)
	}
	if te == nil {
		return nil, fmt.Errorf("no token entry found during lookup")
	}

	// No role? Use normal LeaseExtend semantics
	if te.Role == "" {
		return f(req, d)
	}

	role, err := ts.tokenStoreRole(te.Role)
	if err != nil {
		return nil, fmt.Errorf("error looking up role %s: %s", te.Role, err)
	}

	if role == nil {
		return logical.ErrorResponse(fmt.Sprintf("original token role (%s) could not be found, not renewing", te.Role)), nil
	}

	// If role.Period is not zero, this is a periodic token. The TTL for a
	// periodic token is always the same (the role's period value). It is not
	// subject to normal maximum TTL checks that would come from calling
	// LeaseExtend, so we fast path it.
	if role.Period != 0 {
		req.Auth.TTL = role.Period
		return &logical.Response{Auth: req.Auth}, nil
	}

	return f(req, d)
}

func (ts *TokenStore) tokenStoreRole(name string) (*tsRoleEntry, error) {
	entry, err := ts.view.Get(fmt.Sprintf("%s%s", rolesPrefix, name))
	if err != nil {
		return nil, err
	}
	if entry == nil {
		return nil, nil
	}

	var result tsRoleEntry
	if err := entry.DecodeJSON(&result); err != nil {
		return nil, err
	}

	return &result, nil
}

func (ts *TokenStore) tokenStoreRoleList(
	req *logical.Request, d *framework.FieldData) (*logical.Response, error) {
	entries, err := ts.view.List(rolesPrefix)
	if err != nil {
		return nil, err
	}

	ret := make([]string, len(entries))
	for i, entry := range entries {
		ret[i] = strings.TrimPrefix(entry, rolesPrefix)
	}

	return logical.ListResponse(ret), nil
}

func (ts *TokenStore) tokenStoreRoleDelete(
	req *logical.Request, data *framework.FieldData) (*logical.Response, error) {
	err := ts.view.Delete(fmt.Sprintf("%s%s", rolesPrefix, data.Get("role_name").(string)))
	if err != nil {
		return nil, err
	}

	return nil, nil
}

func (ts *TokenStore) tokenStoreRoleRead(
	req *logical.Request, data *framework.FieldData) (*logical.Response, error) {
	role, err := ts.tokenStoreRole(data.Get("role_name").(string))
	if err != nil {
		return nil, err
	}
	if role == nil {
		return nil, nil
	}

	resp := &logical.Response{
		Data: structs.New(role).Map(),
	}

	return resp, nil
}

func (ts *TokenStore) tokenStoreRoleExistenceCheck(req *logical.Request, data *framework.FieldData) (bool, error) {
	name := data.Get("role_name").(string)
	if name == "" {
		return false, fmt.Errorf("role name cannot be empty")
	}
	role, err := ts.tokenStoreRole(name)
	if err != nil {
		return false, err
	}

	return role != nil, nil
}

func (ts *TokenStore) tokenStoreRoleCreateUpdate(
	req *logical.Request, data *framework.FieldData) (*logical.Response, error) {
	name := data.Get("role_name").(string)
	if name == "" {
		return logical.ErrorResponse("role name cannot be empty"), nil
	}
	entry, err := ts.tokenStoreRole(name)
	if err != nil {
		return nil, err
	}

	// Due to the existence check, entry will only be nil if it's a create
	// operation, so just create a new one
	if entry == nil {
		entry = &tsRoleEntry{
			Name: name,
		}
	}

	// In this series of blocks, if we do not find a user-provided value and
	// it's a creation operation, we call data.Get to get the appropriate
	// default

	orphanInt, ok := data.GetOk("orphan")
	if ok {
		entry.Orphan = orphanInt.(bool)
	} else if req.Operation == logical.CreateOperation {
		entry.Orphan = data.Get("orphan").(bool)
	}

	periodInt, ok := data.GetOk("period")
	if ok {
		entry.Period = time.Second * time.Duration(periodInt.(int))
	} else if req.Operation == logical.CreateOperation {
		entry.Period = time.Second * time.Duration(data.Get("period").(int))
	}

	pathSuffixInt, ok := data.GetOk("path_suffix")
	if ok {
		pathSuffix := pathSuffixInt.(string)
		if pathSuffix != "" {
			matched := pathSuffixSanitize.MatchString(pathSuffix)
			if !matched {
				return logical.ErrorResponse(fmt.Sprintf("given role path suffix contains invalid characters; must match %s", pathSuffixSanitize.String())), nil
			}
			entry.PathSuffix = pathSuffix
		}
	} else if req.Operation == logical.CreateOperation {
		entry.PathSuffix = data.Get("path_suffix").(string)
	}

	allowedPoliciesInt, ok := data.GetOk("allowed_policies")
	if ok {
		allowedPolicies := allowedPoliciesInt.(string)
		if allowedPolicies != "" {
			entry.AllowedPolicies = strings.Split(allowedPolicies, ",")
		}
	} else if req.Operation == logical.CreateOperation {
		entry.AllowedPolicies = strings.Split(data.Get("allowed_policies").(string), ",")
	}

	// Store it
	jsonEntry, err := logical.StorageEntryJSON(fmt.Sprintf("%s%s", rolesPrefix, name), entry)
	if err != nil {
		return nil, err
	}
	if err := ts.view.Put(jsonEntry); err != nil {
		return nil, err
	}

	return nil, nil
}

const (
	tokenBackendHelp = `The token credential backend is always enabled and builtin to Vault.
Client tokens are used to identify a client and to allow Vault to associate policies and ACLs
which are enforced on every request. This backend also allows for generating sub-tokens as well
as revocation of tokens. The tokens are renewable if associated with a lease.`
<<<<<<< HEAD
	tokenCreateHelp          = `The token create path is used to create new tokens.`
	tokenCreateOrphanHelp    = `The token create path is used to create new orphan tokens.`
	tokenCreateRoleHelp      = `This token create path is used to create new tokens adhering to the given role.`
	tokenListRolesHelp       = `This endpoint lists configured roles.`
	tokenLookupHelp          = `This endpoint will lookup a token and its properties.`
	tokenPathRolesHelp       = `This endpoint allows creating, reading, and deleting roles.`
	tokenRevokeHelp          = `This endpoint will delete the given token and all of its child tokens.`
	tokenRevokeSelfHelp      = `This endpoint will delete the token used to call it and all of its child tokens.`
	tokenRevokeOrphanHelp    = `This endpoint will delete the token and orphan its child tokens.`
	tokenRevokePrefixHelp    = `This endpoint will delete all tokens generated under a prefix with their child tokens.`
	tokenRenewHelp           = `This endpoint will renew the given token and prevent expiration.`
	tokenRenewSelfHelp       = `This endpoint will renew the token used to call it and prevent expiration.`
	tokenAllowedPoliciesHelp = `If set, tokens created via this role
can be created with any subset of this list,
rather than the normal semantics of a subset
of the client token's policies. This
parameter should be sent as a comma-delimited
string.`
	tokenOrphanHelp = `If true, tokens created via this role
will be orphan tokens (have no parent)`
	tokenPeriodHelp = `If set, tokens created via this role
will have no max lifetime; instead, their
renewal period will be fixed to this value.
This takes an integer number of seconds,
or a string duration (e.g. "24h").`
	tokenPathSuffixHelp = `If set, tokens created via this role
will contain the given suffix as a part of
their path. This can be used to assist use
of the 'revoke-prefix' endpoint later on.
The given suffix must match the regular
expression `
=======
	tokenCreateHelp       = `The token create path is used to create new tokens.`
	tokenCreateOrphanHelp = `The token create path is used to create new orphan tokens.`
	tokenLookupHelp       = `This endpoint will lookup a token and its properties.`
	lookupAccessorHelp    = `This endpoint will lookup a token associated with the given accessor and its properties. Response will not contain the token ID.`
	tokenRevokeHelp       = `This endpoint will delete the given token and all of its child tokens.`
	tokenRevokeSelfHelp   = `This endpoint will delete the token used to call it and all of its child tokens.`
	revokeAccessorHelp    = `This endpoint will delete the token associated with the accessor and all of its child tokens.`
	tokenRevokeOrphanHelp = `This endpoint will delete the token and orphan its child tokens.`
	tokenRevokePrefixHelp = `This endpoint will delete all tokens generated under a prefix with their child tokens.`
	tokenRenewHelp        = `This endpoint will renew the given token and prevent expiration.`
	tokenRenewSelfHelp    = `This endpoint will renew the token used to call it and prevent expiration.`
>>>>>>> bc632c90
)<|MERGE_RESOLUTION|>--- conflicted
+++ resolved
@@ -227,8 +227,8 @@
 					logical.UpdateOperation: t.handleUpdateLookupAccessor,
 				},
 
-				HelpSynopsis:    strings.TrimSpace(lookupAccessorHelp),
-				HelpDescription: strings.TrimSpace(lookupAccessorHelp),
+				HelpSynopsis:    strings.TrimSpace(tokenLookupAccessorHelp),
+				HelpDescription: strings.TrimSpace(tokenLookupAccessorHelp),
 			},
 
 			&framework.Path{
@@ -263,8 +263,8 @@
 					logical.UpdateOperation: t.handleUpdateRevokeAccessor,
 				},
 
-				HelpSynopsis:    strings.TrimSpace(revokeAccessorHelp),
-				HelpDescription: strings.TrimSpace(revokeAccessorHelp),
+				HelpSynopsis:    strings.TrimSpace(tokenRevokeAccessorHelp),
+				HelpDescription: strings.TrimSpace(tokenRevokeAccessorHelp),
 			},
 
 			&framework.Path{
@@ -711,7 +711,6 @@
 	return nil
 }
 
-<<<<<<< HEAD
 // handleCreateAgainstRole handles the auth/token/create path for a role
 func (ts *TokenStore) handleCreateAgainstRole(
 	req *logical.Request, d *framework.FieldData) (*logical.Response, error) {
@@ -725,7 +724,8 @@
 	}
 
 	return ts.handleCreateCommon(req, d, false, roleEntry)
-=======
+}
+
 func (ts *TokenStore) lookupByAccessor(accessor string) (string, error) {
 	entry, err := ts.view.Get(accessorPrefix + ts.SaltID(accessor))
 	if err != nil {
@@ -801,7 +801,6 @@
 		return logical.ErrorResponse(err.Error()), logical.ErrInvalidRequest
 	}
 	return nil, nil
->>>>>>> bc632c90
 }
 
 // handleCreate handles the auth/token/create path for creation of new orphan
@@ -1413,13 +1412,14 @@
 Client tokens are used to identify a client and to allow Vault to associate policies and ACLs
 which are enforced on every request. This backend also allows for generating sub-tokens as well
 as revocation of tokens. The tokens are renewable if associated with a lease.`
-<<<<<<< HEAD
 	tokenCreateHelp          = `The token create path is used to create new tokens.`
 	tokenCreateOrphanHelp    = `The token create path is used to create new orphan tokens.`
 	tokenCreateRoleHelp      = `This token create path is used to create new tokens adhering to the given role.`
 	tokenListRolesHelp       = `This endpoint lists configured roles.`
+	tokenLookupAccessorHelp  = `This endpoint will lookup a token associated with the given accessor and its properties. Response will not contain the token ID.`
 	tokenLookupHelp          = `This endpoint will lookup a token and its properties.`
 	tokenPathRolesHelp       = `This endpoint allows creating, reading, and deleting roles.`
+	tokenRevokeAccessorHelp  = `This endpoint will delete the token associated with the accessor and all of its child tokens.`
 	tokenRevokeHelp          = `This endpoint will delete the given token and all of its child tokens.`
 	tokenRevokeSelfHelp      = `This endpoint will delete the token used to call it and all of its child tokens.`
 	tokenRevokeOrphanHelp    = `This endpoint will delete the token and orphan its child tokens.`
@@ -1445,17 +1445,4 @@
 of the 'revoke-prefix' endpoint later on.
 The given suffix must match the regular
 expression `
-=======
-	tokenCreateHelp       = `The token create path is used to create new tokens.`
-	tokenCreateOrphanHelp = `The token create path is used to create new orphan tokens.`
-	tokenLookupHelp       = `This endpoint will lookup a token and its properties.`
-	lookupAccessorHelp    = `This endpoint will lookup a token associated with the given accessor and its properties. Response will not contain the token ID.`
-	tokenRevokeHelp       = `This endpoint will delete the given token and all of its child tokens.`
-	tokenRevokeSelfHelp   = `This endpoint will delete the token used to call it and all of its child tokens.`
-	revokeAccessorHelp    = `This endpoint will delete the token associated with the accessor and all of its child tokens.`
-	tokenRevokeOrphanHelp = `This endpoint will delete the token and orphan its child tokens.`
-	tokenRevokePrefixHelp = `This endpoint will delete all tokens generated under a prefix with their child tokens.`
-	tokenRenewHelp        = `This endpoint will renew the given token and prevent expiration.`
-	tokenRenewSelfHelp    = `This endpoint will renew the token used to call it and prevent expiration.`
->>>>>>> bc632c90
 )
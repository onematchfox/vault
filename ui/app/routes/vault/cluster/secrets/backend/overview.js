import Route from '@ember/routing/route';
import { hash } from 'rsvp';

export default Route.extend({
  type: '',
  enginePathParam() {
    let { backend } = this.paramsFor('vault.cluster.secrets.backend');
    return backend;
  },
  async fetchConnection(queryOptions) {
    try {
      return await this.store.query('database/connection', queryOptions);
    } catch (e) {
      return e.httpStatus;
    }
  },
  async fetchAllRoles(queryOptions) {
    try {
      return await this.store.query('database/role', queryOptions);
    } catch (e) {
      return e.httpStatus;
    }
  },
  pathQuery(backend, endpoint) {
    return {
      id: `${backend}/${endpoint}/`,
    };
  },
  async fetchCapabilitiesRole(queryOptions) {
    return this.store.queryRecord('capabilities', this.pathQuery(queryOptions.backend, 'roles'));
  },
  async fetchCapabilitiesStaticRole(queryOptions) {
    return this.store.queryRecord('capabilities', this.pathQuery(queryOptions.backend, 'static-roles'));
  },
  async fetchCapabilitiesConnection(queryOptions) {
    return this.store.queryRecord('capabilities', this.pathQuery(queryOptions.backend, 'config'));
  },
  model() {
    let backend = this.enginePathParam();
    let queryOptions = { backend, id: '' };

    let connection = this.fetchConnection(queryOptions);
<<<<<<< HEAD
    let role = this.fetchAllRoles(queryOptions);
=======
    let role = this.fetchDynamicRoles(queryOptions);
    let staticRole = this.fetchStaticRoles(queryOptions);
    let roleCapabilities = this.fetchCapabilitiesRole(queryOptions);
    let staticRoleCapabilities = this.fetchCapabilitiesStaticRole(queryOptions);
    let connectionCapabilities = this.fetchCapabilitiesConnection(queryOptions);
>>>>>>> 1658ad52

    return hash({
      backend,
      connections: connection,
      roles: role,
      engineType: 'database',
      id: backend,
      roleCapabilities,
      staticRoleCapabilities,
      connectionCapabilities,
    });
  },
  setupController(controller, model) {
    this._super(...arguments);
    let showEmptyState = model.connections === 404 && model.roles === 404 && model.staticRoles === 404;
    let noConnectionCapabilities =
      !model.connectionCapabilities.canList &&
      !model.connectionCapabilities.canCreate &&
      !model.connectionCapabilities.canUpdate;

    let emptyStateMessage = function() {
      if (noConnectionCapabilities) {
        return 'You cannot yet generate credentials.  Ask your administrator if you think you should have access.';
      } else {
        return 'You can connect and external database to Vault.  We recommend that you create a user for Vault rather than using the database root user.';
      }
    };
    controller.set('showEmptyState', showEmptyState);
    controller.set('emptyStateMessage', emptyStateMessage());
  },
});<|MERGE_RESOLUTION|>--- conflicted
+++ resolved
@@ -40,15 +40,10 @@
     let queryOptions = { backend, id: '' };
 
     let connection = this.fetchConnection(queryOptions);
-<<<<<<< HEAD
     let role = this.fetchAllRoles(queryOptions);
-=======
-    let role = this.fetchDynamicRoles(queryOptions);
-    let staticRole = this.fetchStaticRoles(queryOptions);
     let roleCapabilities = this.fetchCapabilitiesRole(queryOptions);
     let staticRoleCapabilities = this.fetchCapabilitiesStaticRole(queryOptions);
     let connectionCapabilities = this.fetchCapabilitiesConnection(queryOptions);
->>>>>>> 1658ad52
 
     return hash({
       backend,
